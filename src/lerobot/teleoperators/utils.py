--- conflicted
+++ resolved
@@ -65,16 +65,13 @@
         from .bi_so100_leader import BiSO100Leader
 
         return BiSO100Leader(config)
-<<<<<<< HEAD
     elif config.type == "lekiwi_leader":
         from .lekiwi_leader import LekiwiLeader
 
         return LekiwiLeader(config)
-=======
     elif config.type == "reachy2_teleoperator":
         from .reachy2_teleoperator import Reachy2Teleoperator
 
         return Reachy2Teleoperator(config)
->>>>>>> 6a3d5703
     else:
         raise ValueError(config.type)